﻿using fNbt;
using System;
using System.Collections.Generic;
using System.Drawing;
using System.Linq;
using System.Text;
using System.IO;
using System.Text.RegularExpressions;
using System.Runtime.InteropServices;
using System.Drawing.Imaging;
using System.Drawing.Drawing2D;
using LevelDBWrapper;

namespace ImageMap
{
    public abstract class Map
    {
        public const int MAP_WIDTH = 128;
        public const int MAP_HEIGHT = 128;
        public byte[] Colors { get; protected set; }
        public LockBitmap Image { get; protected set; }
        public Bitmap Original { get; protected set; }

        protected Map(Bitmap original, Bitmap converted, byte[] colors)
        {
            Original = original;
            Image = new LockBitmap((Bitmap)converted.Clone());
            Colors = colors;
        }
        public Map(byte[] colors)
        {
            Colors = colors;
        }

        protected static int ByteClamp(int a, int b)
        {
            int sum = a + b;
            return sum > 255 ? 255 : (sum < 0 ? 0 : sum);
        }

        protected static Bitmap CropImage(Bitmap img, Rectangle cropArea)
        {
            return img.Clone(cropArea, PixelFormat.DontCare);
        }

        protected static Bitmap ResizeImg(Image image, int width, int height, InterpolationMode mode)
        {
            var destRect = new Rectangle(0, 0, width, height);
            var destImage = new Bitmap(width, height);

            destImage.SetResolution(image.HorizontalResolution, image.VerticalResolution);

            using (var graphics = Graphics.FromImage(destImage))
            {
                graphics.CompositingMode = CompositingMode.SourceCopy;
                graphics.CompositingQuality = CompositingQuality.HighQuality;
                graphics.InterpolationMode = mode;
                graphics.SmoothingMode = SmoothingMode.HighQuality;
                graphics.PixelOffsetMode = PixelOffsetMode.HighQuality;

                using (var wrapMode = new ImageAttributes())
                {
                    wrapMode.SetWrapMode(WrapMode.TileFlipXY);
                    graphics.DrawImage(image, destRect, 0, 0, image.Width, image.Height, GraphicsUnit.Pixel, wrapMode);
                }
            }

            return destImage;
        }
    }

    public class MapCreationSettings
    {
        public Bitmap Original { get; private set; }
        public int SplitW { get; private set; }
        public int SplitH { get; private set; }
        public InterpolationMode InterpMode { get; private set; }
        public bool Dither { get; private set; }

        public MapCreationSettings(Bitmap original, int splitW, int splitH, InterpolationMode interpMode, bool dither)
        {
            Original = original;
            SplitW = splitW;
            SplitH = splitH;
            InterpMode = interpMode;
            Dither = dither;
        }
    }

    public class JavaMap : Map
    {
        public static IEnumerable<JavaMap> FromSettings(MapCreationSettings settings)
        {
            Bitmap original = ResizeImg(settings.Original, MAP_WIDTH * settings.SplitW, MAP_HEIGHT * settings.SplitH, settings.InterpMode);
            LockBitmap final = new LockBitmap((Bitmap)original.Clone());
            final.LockBits();
            // first index = which map this is
            var colors = new byte[settings.SplitW * settings.SplitH][];
            for (int i = 0; i < colors.Length; i++)
            {
                colors[i] = new byte[MAP_WIDTH * MAP_HEIGHT];
            }

            #region java map algorithm
            for (int y = 0; y < final.Height; y++)
            {
                for (int x = 0; x < final.Width; x++)
                {
                    Color oldpixel = final.GetPixel(x, y);
                    Color newpixel = Color.Empty;
                    // partial transparency is not allowed
                    if (oldpixel.A < 128)
                        newpixel = Color.FromArgb(0, 0, 0, 0);
                    else
                    {
                        if (!NearestColorCache.TryGetValue(oldpixel, out newpixel))
                        {
                            double mindist = Double.PositiveInfinity;
                            // find the color in the palette that is closest to this one
                            foreach (Color mapcolor in ColorToByte.Keys.Where(o => o.A == 255))
                            {
                                double distance = ColorDistance(oldpixel, mapcolor);
                                if (mindist > distance)
                                {
                                    mindist = distance;
                                    newpixel = mapcolor;
                                }
                            }
                            NearestColorCache[oldpixel] = newpixel;
                        }
                    }
                    final.SetPixel(x, y, newpixel);
                    if (settings.Dither)
                    {
                        // floyd-steinberg
                        int error_a = oldpixel.A - newpixel.A;
                        int error_r = oldpixel.R - newpixel.R;
                        int error_g = oldpixel.G - newpixel.G;
                        int error_b = oldpixel.B - newpixel.B;
                        GiveError(final, x + 1, y, error_a, error_r, error_g, error_b, 7);
                        GiveError(final, x - 1, y + 1, error_a, error_r, error_g, error_b, 3);
                        GiveError(final, x, y + 1, error_a, error_r, error_g, error_b, 5);
                        GiveError(final, x + 1, y + 1, error_a, error_r, error_g, error_b, 1);
                    }
                    int currentmap = y / MAP_HEIGHT * settings.SplitW + x / MAP_WIDTH;
                    int currentpixel = MAP_WIDTH * (y % MAP_HEIGHT) + (x % MAP_WIDTH);
                    if (newpixel == Color.FromArgb(0, 0, 0, 0))
                        colors[currentmap][currentpixel] = 0x00;
                    else
                        colors[currentmap][currentpixel] = ColorToByte[newpixel];
                }
            }
            #endregion

            final.UnlockBits();

            var maps = new List<JavaMap>();
            for (int y = 0; y < settings.SplitH; y++)
            {
                for (int x = 0; x < settings.SplitW; x++)
                {
                    Rectangle crop = new Rectangle(
                        x * original.Width / settings.SplitW,
                        y * original.Height / settings.SplitH,
                        original.Width / settings.SplitW,
                        original.Height / settings.SplitH);
                    maps.Add(new JavaMap(
                        CropImage(original, crop),
                        CropImage(final.GetImage(), crop),
                        colors[settings.SplitW * y + x]));
                }
            }
            return maps;
        }

        protected JavaMap(Bitmap original, Bitmap converted, byte[] colors) : base(original, converted, colors)
        { }

        private static void GiveError(LockBitmap img, int x, int y, int alpha, int red, int green, int blue, int proportion)
        {
            if (x >= 0 && y >= 0 && x < img.Width && y < img.Height)
            {
                Color old = img.GetPixel(x, y);
                img.SetPixel(x, y, Color.FromArgb(
                    ByteClamp(old.A, (alpha * proportion) >> 4),
                    ByteClamp(old.R, (red * proportion) >> 4),
                    ByteClamp(old.G, (green * proportion) >> 4),
                    ByteClamp(old.B, (blue * proportion) >> 4)
                ));
            }
        }

        public JavaMap(byte[] colors) : base(colors)
        {
            if (colors.Length != MAP_WIDTH * MAP_HEIGHT)
                throw new ArgumentException($"Invalid image dimensions: {colors.Length} is not {MAP_WIDTH}*{MAP_HEIGHT}");
            Image = new LockBitmap(MAP_WIDTH, MAP_HEIGHT);
            Image.LockBits();
            for (int y = 0; y < MAP_HEIGHT; y++)
            {
                for (int x = 0; x < MAP_WIDTH; x++)
                {
                    byte color = colors[(MAP_WIDTH * y) + x];
                    if (ByteToColor.TryGetValue(color, out Color col))
                        Image.SetPixel(x, y, col);
                    else
                        Image.SetPixel(x, y, Color.Transparent);
                }
            }
            Image.UnlockBits();
            Original = Image.GetImage();
        }

        #region map conversion helpers
        private static Dictionary<Color, byte> ColorToByte;
        private static Dictionary<byte, Color> ByteToColor;
        // every time we learn the nearest palette entry for a color, store it here so we don't have to look it up again
        private static Dictionary<Color, Color> NearestColorCache;
        static JavaMap()
        {
            // java's color map: stores the bytes and the RGB color they correspond to on a map
            ColorToByte = new Dictionary<Color, byte>()
            {
                #region color definitions
                { Color.FromArgb(0,0,0,0), 0x00 },
                { Color.FromArgb(88,124,39), 0x04 },
                { Color.FromArgb(108,151,47), 0x05 },
                { Color.FromArgb(126,176,55), 0x06 },
                { Color.FromArgb(66,93,29), 0x07 },
                { Color.FromArgb(172,162,114), 0x08 },
                { Color.FromArgb(210,199,138), 0x09 },
                { Color.FromArgb(244,230,161), 0x0a },
                { Color.FromArgb(128,122,85), 0x0b },
                { Color.FromArgb(138,138,138), 0x0c },
                { Color.FromArgb(169,169,169), 0x0d },
                { Color.FromArgb(197,197,197), 0x0e },
                { Color.FromArgb(104,104,104), 0x0f },
                { Color.FromArgb(178,0,0), 0x10 },
                { Color.FromArgb(217,0,0), 0x11 },
                { Color.FromArgb(252,0,0), 0x12 },
                { Color.FromArgb(133,0,0), 0x13 },
                { Color.FromArgb(111,111,178), 0x14 },
                { Color.FromArgb(136,136,217), 0x15 },
                { Color.FromArgb(158,158,252), 0x16 },
                { Color.FromArgb(83,83,133), 0x17 },
                { Color.FromArgb(116,116,116), 0x18 },
                { Color.FromArgb(142,142,142), 0x19 },
                { Color.FromArgb(165,165,165), 0x1a },
                { Color.FromArgb(87,87,87), 0x1b },
                { Color.FromArgb(0,86,0), 0x1c },
                { Color.FromArgb(0,105,0), 0x1d },
                { Color.FromArgb(0,123,0), 0x1e },
                { Color.FromArgb(0,64,0), 0x1f },
                { Color.FromArgb(178,178,178), 0x20 },
                { Color.FromArgb(217,217,217), 0x21 },
                { Color.FromArgb(252,252,252), 0x22 },
                { Color.FromArgb(133,133,133), 0x23 },
                { Color.FromArgb(114,117,127), 0x24 },
                { Color.FromArgb(139,142,156), 0x25 },
                { Color.FromArgb(162,166,182), 0x26 },
                { Color.FromArgb(85,87,96), 0x27 },
                { Color.FromArgb(105,75,53), 0x28 },
                { Color.FromArgb(128,93,65), 0x29 },
                { Color.FromArgb(149,108,76), 0x2a },
                { Color.FromArgb(78,56,40), 0x2b },
                { Color.FromArgb(78,78,78), 0x2c },
                { Color.FromArgb(95,95,95), 0x2d },
                { Color.FromArgb(111,111,111), 0x2e },
                { Color.FromArgb(58,58,58), 0x2f },
                { Color.FromArgb(44,44,178), 0x30 },
                { Color.FromArgb(54,54,217), 0x31 },
                { Color.FromArgb(63,63,252), 0x32 },
                { Color.FromArgb(33,33,133), 0x33 },
                { Color.FromArgb(99,83,49), 0x34 },
                { Color.FromArgb(122,101,61), 0x35 },
                { Color.FromArgb(141,118,71), 0x36 },
                { Color.FromArgb(74,62,38), 0x37 },
                { Color.FromArgb(178,175,170), 0x38 },
                { Color.FromArgb(217,214,209), 0x39 },
                { Color.FromArgb(252,249,242), 0x3a },
                { Color.FromArgb(133,131,127), 0x3b },
                { Color.FromArgb(150,88,36), 0x3c },
                { Color.FromArgb(184,108,43), 0x3d },
                { Color.FromArgb(213,126,50), 0x3e },
                { Color.FromArgb(113,66,27), 0x3f },
                { Color.FromArgb(124,52,150), 0x40 },
                { Color.FromArgb(151,64,184), 0x41 },
                { Color.FromArgb(176,75,213), 0x42 },
                { Color.FromArgb(93,40,113), 0x43 },
                { Color.FromArgb(71,107,150), 0x44 },
                { Color.FromArgb(87,130,184), 0x45 },
                { Color.FromArgb(101,151,213), 0x46 },
                { Color.FromArgb(53,80,113), 0x47 },
                { Color.FromArgb(159,159,36), 0x48 },
                { Color.FromArgb(195,195,43), 0x49 },
                { Color.FromArgb(226,226,50), 0x4a },
                { Color.FromArgb(120,120,27), 0x4b },
                { Color.FromArgb(88,142,17), 0x4c },
                { Color.FromArgb(108,174,21), 0x4d },
                { Color.FromArgb(126,202,25), 0x4e },
                { Color.FromArgb(66,107,13), 0x4f },
                { Color.FromArgb(168,88,115), 0x50 },
                { Color.FromArgb(206,108,140), 0x51 },
                { Color.FromArgb(239,126,163), 0x52 },
                { Color.FromArgb(126,66,86), 0x53 },
                { Color.FromArgb(52,52,52), 0x54 },
                { Color.FromArgb(64,64,64), 0x55 },
                { Color.FromArgb(75,75,75), 0x56 },
                { Color.FromArgb(40,40,40), 0x57 },
                { Color.FromArgb(107,107,107), 0x58 },
                { Color.FromArgb(130,130,130), 0x59 },
                { Color.FromArgb(151,151,151), 0x5a },
                { Color.FromArgb(80,80,80), 0x5b },
                { Color.FromArgb(52,88,107), 0x5c },
                { Color.FromArgb(64,108,130), 0x5d },
                { Color.FromArgb(75,126,151), 0x5e },
                { Color.FromArgb(40,66,80), 0x5f },
                { Color.FromArgb(88,43,124), 0x60 },
                { Color.FromArgb(108,53,151), 0x61 },
                { Color.FromArgb(126,62,176), 0x62 },
                { Color.FromArgb(66,33,93), 0x63 },
                { Color.FromArgb(36,52,124), 0x64 },
                { Color.FromArgb(43,64,151), 0x65 },
                { Color.FromArgb(50,75,176), 0x66 },
                { Color.FromArgb(27,40,93), 0x67 },
                { Color.FromArgb(71,52,36), 0x68 },
                { Color.FromArgb(87,64,43), 0x69 },
                { Color.FromArgb(101,75,50), 0x6a },
                { Color.FromArgb(53,40,27), 0x6b },
                { Color.FromArgb(71,88,36), 0x6c },
                { Color.FromArgb(87,108,43), 0x6d },
                { Color.FromArgb(101,126,50), 0x6e },
                { Color.FromArgb(53,66,27), 0x6f },
                { Color.FromArgb(107,36,36), 0x70 },
                { Color.FromArgb(130,43,43), 0x71 },
                { Color.FromArgb(151,50,50), 0x72 },
                { Color.FromArgb(80,27,27), 0x73 },
                { Color.FromArgb(17,17,17), 0x74 },
                { Color.FromArgb(21,21,21), 0x75 },
                { Color.FromArgb(25,25,25), 0x76 },
                { Color.FromArgb(13,13,13), 0x77 },
                { Color.FromArgb(174,166,53), 0x78 },
                { Color.FromArgb(212,203,65), 0x79 },
                { Color.FromArgb(247,235,76), 0x7a },
                { Color.FromArgb(130,125,40), 0x7b },
                { Color.FromArgb(63,152,148), 0x7c },
                { Color.FromArgb(78,186,181), 0x7d },
                { Color.FromArgb(91,216,210), 0x7e },
                { Color.FromArgb(47,114,111), 0x7f },
                { Color.FromArgb(51,89,178), 0x80 },
                { Color.FromArgb(62,109,217), 0x81 },
                { Color.FromArgb(73,126,252), 0x82 },
                { Color.FromArgb(39,66,133), 0x83 },
                { Color.FromArgb(0,151,40), 0x84 },
                { Color.FromArgb(0,185,49), 0x85 },
                { Color.FromArgb(0,214,57), 0x86 },
                { Color.FromArgb(0,113,30), 0x87 },
                { Color.FromArgb(90,59,34), 0x88 },
                { Color.FromArgb(110,73,42), 0x89 },
                { Color.FromArgb(127,85,48), 0x8a },
                { Color.FromArgb(67,44,25), 0x8b },
                { Color.FromArgb(78,1,0), 0x8c },
                { Color.FromArgb(95,1,0), 0x8d },
                { Color.FromArgb(111,2,0), 0x8e },
                { Color.FromArgb(58,1,0), 0x8f },
                { Color.FromArgb(145,123,112), 0x90 },
                { Color.FromArgb(178,150,136), 0x91 },
                { Color.FromArgb(207,175,159), 0x92 },
                { Color.FromArgb(109,92,84), 0x93 },
                { Color.FromArgb(111,56,25), 0x94 },
                { Color.FromArgb(135,69,31), 0x95 },
                { Color.FromArgb(157,81,36), 0x96 },
                { Color.FromArgb(83,42,19), 0x97 },
                { Color.FromArgb(104,60,75), 0x98 },
                { Color.FromArgb(126,74,92), 0x99 },
                { Color.FromArgb(147,86,107), 0x9a },
                { Color.FromArgb(77,45,56), 0x9b },
                { Color.FromArgb(78,75,96), 0x9c },
                { Color.FromArgb(95,92,118), 0x9d },
                { Color.FromArgb(111,107,136), 0x9e },
                { Color.FromArgb(58,56,72), 0x9f },
                { Color.FromArgb(129,92,25), 0xa0 },
                { Color.FromArgb(158,113,31), 0xa1 },
                { Color.FromArgb(184,131,36), 0xa2 },
                { Color.FromArgb(97,69,19), 0xa3 },
                { Color.FromArgb(71,81,37), 0xa4 },
                { Color.FromArgb(87,99,44), 0xa5 },
                { Color.FromArgb(102,116,52), 0xa6 },
                { Color.FromArgb(53,60,28), 0xa7 },
                { Color.FromArgb(111,53,54), 0xa8 },
                { Color.FromArgb(136,65,66), 0xa9 },
                { Color.FromArgb(158,76,77), 0xaa },
                { Color.FromArgb(83,40,41), 0xab },
                { Color.FromArgb(40,28,24), 0xac },
                { Color.FromArgb(48,35,30), 0xad },
                { Color.FromArgb(56,41,35), 0xae },
                { Color.FromArgb(30,21,18), 0xaf },
                { Color.FromArgb(94,74,68), 0xb0 },
                { Color.FromArgb(115,91,83), 0xb1 },
                { Color.FromArgb(133,106,97), 0xb2 },
                { Color.FromArgb(70,55,50), 0xb3 },
                { Color.FromArgb(60,63,63), 0xb4 },
                { Color.FromArgb(74,78,78), 0xb5 },
                { Color.FromArgb(86,91,91), 0xb6 },
                { Color.FromArgb(45,47,47), 0xb7 },
                { Color.FromArgb(85,50,61), 0xb8 },
                { Color.FromArgb(104,61,74), 0xb9 },
                { Color.FromArgb(121,72,87), 0xba },
                { Color.FromArgb(63,38,45), 0xbb },
                { Color.FromArgb(52,42,63), 0xbc },
                { Color.FromArgb(64,52,78), 0xbd },
                { Color.FromArgb(75,61,91), 0xbe },
                { Color.FromArgb(40,32,47), 0xbf },
                { Color.FromArgb(52,35,24), 0xc0 },
                { Color.FromArgb(64,42,30), 0xc1 },
                { Color.FromArgb(75,49,35), 0xc2 },
                { Color.FromArgb(40,26,18), 0xc3 },
                { Color.FromArgb(52,56,29), 0xc4 },
                { Color.FromArgb(64,69,36), 0xc5 },
                { Color.FromArgb(75,81,42), 0xc6 },
                { Color.FromArgb(40,42,22), 0xc7 },
                { Color.FromArgb(99,42,32), 0xc8 },
                { Color.FromArgb(121,50,39), 0xc9 },
                { Color.FromArgb(140,59,45), 0xca },
                { Color.FromArgb(74,31,24), 0xcb },
                { Color.FromArgb(26,15,11), 0xcc },
                { Color.FromArgb(31,18,13), 0xcd },
                { Color.FromArgb(37,22,16), 0xce },
                { Color.FromArgb(19,11,8), 0xcf },
                #endregion
            };
            ByteToColor = ColorToByte.ToDictionary(x => x.Value, x => x.Key);
            NearestColorCache = new Dictionary<Color, Color>();
        }

        // color distance algorithm I stole from https://stackoverflow.com/a/33782458
        // seems to work legitimately better and quicker than more sophisticated algorithms
        private static double ColorDistance(Color e1, Color e2)
        {
            long rmean = ((long)e1.R + e2.R) / 2;
            long r = (long)e1.R - e2.R;
            long g = (long)e1.G - e2.G;
            long b = (long)e1.B - e2.B;
            return (((512 + rmean) * r * r) >> 8) + 4 * g * g + (((767 - rmean) * b * b) >> 8);
        }
        #endregion
    }

    public class BedrockMap : Map
    {
        public static IEnumerable<BedrockMap> FromSettings(MapCreationSettings settings)
        {
            Bitmap original = ResizeImg(settings.Original, MAP_WIDTH * settings.SplitW, MAP_HEIGHT * settings.SplitH, settings.InterpMode);
            LockBitmap final = new LockBitmap((Bitmap)original.Clone());
            final.LockBits();
            // first index = which map this is
            var colors = new byte[settings.SplitW * settings.SplitH][];
            for (int i = 0; i < colors.Length; i++)
            {
                colors[i] = new byte[MAP_WIDTH * MAP_HEIGHT * 4];
            }

            #region bedrock map algorithm
            for (int y = 0; y < final.Height; y++)
            {
                for (int x = 0; x < final.Width; x++)
                {
                    Color realpixel = final.GetPixel(x, y);
                    Color nearest = Color.FromArgb(realpixel.A < 128 ? 0 : 255, realpixel.R, realpixel.G, realpixel.B);
                    final.SetPixel(x, y, nearest);
                    int currentmap = y / MAP_HEIGHT * settings.SplitW + x / MAP_WIDTH;
                    int byteindex = MAP_WIDTH * 4 * (y % MAP_HEIGHT) + 4 * (x % MAP_WIDTH);
                    colors[currentmap][byteindex] = nearest.R;
                    colors[currentmap][byteindex + 1] = nearest.G;
                    colors[currentmap][byteindex + 2] = nearest.B;
                    // saving the alpha works just fine, but bedrock renders each pixel fully solid or transparent
                    // it rounds (<128: invisible, >=128: solid)
                    colors[currentmap][byteindex + 3] = nearest.A;
                }
            }
            #endregion
            final.UnlockBits();

            var maps = new List<BedrockMap>();
            for (int y = 0; y < settings.SplitH; y++)
            {
                for (int x = 0; x < settings.SplitW; x++)
                {
                    Rectangle crop = new Rectangle(
                        x * original.Width / settings.SplitW,
                        y * original.Height / settings.SplitH,
                        original.Width / settings.SplitW,
                        original.Height / settings.SplitH);
                    maps.Add(new BedrockMap(
                        CropImage(original, crop),
                        CropImage(final.GetImage(), crop),
                        colors[settings.SplitW * y + x]));
                }
            }
            return maps;
        }
        protected BedrockMap(Bitmap original, Bitmap converted, byte[] colors) : base(original, converted, colors)
        { }

        public BedrockMap(byte[] colors) : base(colors)
        {
            if (colors.Length != MAP_WIDTH * MAP_HEIGHT * 4)
                throw new ArgumentException($"Invalid image dimensions: {colors.Length} is not {MAP_WIDTH}*{MAP_HEIGHT}*4");
            Image = new LockBitmap(MAP_WIDTH, MAP_HEIGHT);
            Image.LockBits();
            for (int y = 0; y < MAP_HEIGHT; y++)
            {
                for (int x = 0; x < MAP_WIDTH; x++)
                {
                    int byteindex = (MAP_WIDTH * 4 * y) + (4 * x);
                    Image.SetPixel(x, y, Color.FromArgb(colors[byteindex + 3], colors[byteindex], colors[byteindex + 1], colors[byteindex + 2]));
                }
            }
            Image.UnlockBits();
            Original = Image.GetImage();
        }
    }

    public abstract class MinecraftWorld
    {
        protected Dictionary<long, Map> Maps;
        protected const string LOCAL_IDENTIFIER = "~local";
        public IReadOnlyDictionary<long, Map> WorldMaps => Maps;
        public string Folder { get; protected set; }
        public string Name { get; protected set; }
        public MinecraftWorld(string folder)
        {
            Folder = folder;
        }
        // user needs to call this
        public void Initialize()
        {
            Maps = LoadMaps();
        }
        public abstract void AddMaps(Dictionary<long, Map> maps);
        public abstract void RemoveMaps(IEnumerable<long> mapids);
        public bool AddChestsLocalPlayer(IEnumerable<long> mapids)
        {
            return AddChests(mapids, LOCAL_IDENTIFIER);
        }

        // returns whether there was enough room to fit the chests
        public abstract bool AddChests(IEnumerable<long> mapids, string playerid);
        public abstract IEnumerable<string> GetPlayerIDs();
        protected abstract Dictionary<long, Map> LoadMaps();
        // returns slot IDs not occupied with an item
        protected abstract IEnumerable<byte> GetFreeSlots(NbtList invtag);
        // mapids count must not exceed 27
        protected abstract NbtCompound CreateChest(IEnumerable<long> mapids);
        // returns whether there was enough room to fit the chests
        protected bool PutChestsInInventory(NbtList invtag, IEnumerable<long> mapids)
        {
            // add to chests one by one
            var slots = GetFreeSlots(invtag);
            int total = mapids.Count();
            int current = 0;
            foreach (var slot in slots)
            {
                var chestcontents = mapids.Skip(current).Take(27);
                var chest = CreateChest(chestcontents);
                chest.Add(new NbtByte("Slot", slot));
                // bedrock-specific lines, replace existing item in this slot which should only be air
                var existingitem = invtag.Where(x => x["Slot"].ByteValue == slot).FirstOrDefault();
                if (existingitem != null)
                {
                    invtag.Insert(invtag.IndexOf(existingitem), chest);
                    invtag.Remove(existingitem);
                }
                else
                {
                    invtag.ListType = NbtTagType.Compound;
                    invtag.Add(chest);
                }
                current += 27;
                if (current >= total)
                    return true;
            }
            return false;
        }
        protected static bool MapString(string input, out long mapid)
        {
            bool success = Regex.Match(input, @"^map_-?\d+$").Success;
            if (success)
                mapid = Int64.Parse(Regex.Match(input, @"-?\d+").Value);
            else
                mapid = 0;
            return success;
        }
    }

    public class JavaWorld : MinecraftWorld
    {
        private NbtFile LevelDat;
        private readonly bool HasLocalPlayer;

        public JavaWorld(string folder) : base(folder)
        {
            LevelDat = new NbtFile(Path.Combine(folder, "level.dat"));
            Name = LevelDat.RootTag["Data"]["LevelName"].StringValue;
            HasLocalPlayer = (LevelDat.RootTag["Data"]["Player"] != null);
        }

        public override void AddMaps(Dictionary<long, Map> maps)
        {
            foreach (var map in maps)
            {
                NbtCompound mapfile = new NbtCompound("map")
                {
                    new NbtCompound("data")
                    {
                        new NbtByte("scale", 0),
                        new NbtByte("dimension", 0),
                        new NbtShort("height", Map.MAP_HEIGHT),
                        new NbtShort("width", Map.MAP_WIDTH),
                        new NbtByte("trackingPosition", 0),
                        new NbtByte("unlimitedTracking", 0),
                        new NbtInt("xCenter", Int32.MaxValue),
                        new NbtInt("zCenter", Int32.MaxValue),
                        new NbtByte("locked", 1),
                        new NbtByteArray("colors", map.Value.Colors)
                    }
                };
                new NbtFile(mapfile).SaveToFile(MapFileLocation(map.Key), NbtCompression.GZip);
            }
        }

        public override void RemoveMaps(IEnumerable<long> mapids)
        {
            foreach (var id in mapids)
            {
                File.Delete(MapFileLocation(id));
            }
        }

        public override IEnumerable<string> GetPlayerIDs()
        {
            foreach (var file in Directory.EnumerateFiles(Path.Combine(Folder, "playerdata"), "*.dat"))
            {
                yield return Path.GetFileNameWithoutExtension(file);
            }
        }

        public override bool AddChests(IEnumerable<long> mapids, string playerid)
        {
            // acquire the file this player is stored in, and the tag that represents said player
            NbtCompound playertag;
            NbtFile activefile;
            if (playerid == LOCAL_IDENTIFIER)
            {
                if (!HasLocalPlayer)
                    throw new InvalidOperationException("Requested local player but there is none for this world");
                activefile = LevelDat;
                playertag = (NbtCompound)activefile.RootTag["Data"]["Player"];
            }
            else
            {
                activefile = new NbtFile(PlayerFileLocation(playerid));
                playertag = activefile.RootTag;
            }
            var invtag = (NbtList)playertag["Inventory"];

            var success = PutChestsInInventory(invtag, mapids);

            activefile.SaveToFile(activefile.FileName, NbtCompression.GZip);
            return success;
        }

        protected override Dictionary<long, Map> LoadMaps()
        {
            var maps = new Dictionary<long, Map>();
            foreach (string file in Directory.GetFiles(Path.Combine(Folder, "data"), "*.dat"))
            {
                string name = Path.GetFileNameWithoutExtension(file);
                if (MapString(name, out long number))
                {
                    NbtFile nbtfile = new NbtFile(file);
                    maps.Add(number, new JavaMap(nbtfile.RootTag["data"]["colors"].ByteArrayValue));
                }
            }
            return maps;
        }

        protected override IEnumerable<byte> GetFreeSlots(NbtList invtag)
        {
            List<byte> emptyslots = new List<byte>(35);
            for (byte i = 0; i < 35; i++)
            {
                emptyslots.Add(i);
            }
            foreach (NbtCompound slot in invtag)
            {
                emptyslots.Remove(slot["Slot"].ByteValue);
            }
            return emptyslots;
        }

        protected override NbtCompound CreateChest(IEnumerable<long> mapids)
        {
            NbtList chestcontents = new NbtList("Items");
            byte slot = 0;
            foreach (var mapid in mapids)
            {
                chestcontents.Add(new NbtCompound
                {
                    new NbtString("id", "minecraft:filled_map"),
                    new NbtByte("Count", 1),
                    new NbtByte("Slot", slot),
                    new NbtShort("Damage", (short)mapid), // 1.12 support
                    new NbtCompound("tag") { new NbtInt("map", (int)mapid) } // 1.13+ support
                });
                slot++;
            }
            NbtCompound chest = new NbtCompound()
            {
                new NbtString("id", "minecraft:chest"),
                new NbtByte("Count", 1),
                new NbtCompound("tag") { new NbtCompound("BlockEntityTag") { chestcontents } }
            };
            return chest;
        }

        private string MapFileLocation(long mapid)
        {
            return Path.Combine(Folder, "data", $"map_{mapid}.dat");
        }

        private string PlayerFileLocation(string playerid)
        {
            return Path.Combine(Folder, "playerdata", $"{playerid}.dat");
        }
    }

    public class BedrockWorld : MinecraftWorld, IDisposable
    {
        private LevelDB BedrockDB;

        public BedrockWorld(string folder) : base(folder)
        {
            Name = File.ReadAllText(Path.Combine(Folder, "levelname.txt"));
        }

        private void OpenDB()
        {
            BedrockDB = new LevelDB(Path.Combine(Folder, "db"));
        }

        private void CloseDB()
        {
            BedrockDB?.Close();
        }

        public override void AddMaps(Dictionary<long, Map> maps)
        {
            var batch = new WriteBatch();
            foreach (var map in maps)
            {
                NbtCompound mapfile = new NbtCompound("map")
                {
                    new NbtLong("mapId", map.Key),
                    new NbtLong("parentMapId", -1),
                    new NbtList("decorations", NbtTagType.Compound),
                    new NbtByte("fullyExplored", 1),
                    new NbtByte("scale", 4),
                    new NbtByte("dimension", 0),
                    new NbtShort("height", Map.MAP_HEIGHT),
                    new NbtShort("width", Map.MAP_WIDTH),
                    new NbtByte("unlimitedTracking", 0),
                    new NbtInt("xCenter", Int32.MaxValue),
                    new NbtInt("zCenter", Int32.MaxValue),
                    new NbtByte("mapLocked", 1),
                    new NbtByteArray("colors", map.Value.Colors)
                };
                NbtFile file = new NbtFile(mapfile);
                file.BigEndian = false;
                byte[] bytes = file.SaveToBuffer(NbtCompression.None);
                batch.Put($"map_{map.Key}", bytes);
            }
            OpenDB();
            BedrockDB.Write(batch);
            CloseDB();
        }

        public override void RemoveMaps(IEnumerable<long> mapids)
        {
            OpenDB();
            foreach (var id in mapids)
            {
                BedrockDB.Delete($"map_{id}");
            }
            CloseDB();
        }

        public override bool AddChests(IEnumerable<long> mapids, string playerid)
        {
            OpenDB();
            // acquire the file this player is stored in, and the tag that represents said player
            if (playerid == LOCAL_IDENTIFIER)
                playerid = "~local_player";
            byte[] playerdata = BedrockDB.Get(playerid);
            var file = new NbtFile();
            file.BigEndian = false;
            file.LoadFromBuffer(playerdata, 0, playerdata.Length, NbtCompression.None);
            var invtag = (NbtList)file.RootTag["Inventory"];

            var success = PutChestsInInventory(invtag, mapids);

            byte[] bytes = file.SaveToBuffer(NbtCompression.None);
            BedrockDB.Put(playerid, bytes);
            CloseDB();

            return success;
        }

        public void Dispose()
        {
            CloseDB();
        }

        protected override Dictionary<long, Map> LoadMaps()
        {
            var maps = new Dictionary<long, Map>();
            OpenDB();
<<<<<<< HEAD
            // if anyone has a faster way to find maps, I'd love to know
            foreach (var pair in (IEnumerable<KeyValuePair<string, byte[]>>)BedrockDB)
            {
                if (MapString(pair.Key, out long number))
=======
            // thank you A Cynodont for help with this section
            const string MapKeyword = "map";
            var iterator = BedrockDB.CreateIterator(new LevelDB.ReadOptions());
            iterator.Seek(MapKeyword);
            while (iterator.IsValid())
            {
                var name = iterator.KeyAsString();
                if (name.StartsWith(MapKeyword))
>>>>>>> 94ad4342
                {
                    if (MapString(name, out long number))
                    {
                        NbtFile nbtfile = new NbtFile();
                        nbtfile.BigEndian = false;
                        byte[] data = iterator.Value();
                        nbtfile.LoadFromBuffer(data, 0, data.Length, NbtCompression.AutoDetect);
                        maps.Add(number, new BedrockMap(nbtfile.RootTag["colors"].ByteArrayValue));
                    }
                    iterator.Next();
                }
                else
                    break;
            }
            CloseDB();
            return maps;
        }

        public override IEnumerable<string> GetPlayerIDs()
        {
            OpenDB();
            foreach (var pair in (IEnumerable<KeyValuePair<string, byte[]>>)BedrockDB)
            {
                if (UuidString(pair.Key))
                {
                    NbtFile nbtfile = new NbtFile();
                    nbtfile.BigEndian = false;
                    nbtfile.LoadFromBuffer(pair.Value, 0, pair.Value.Length, NbtCompression.AutoDetect);
                    if (nbtfile.RootTag["Inventory"] != null)
                        yield return pair.Key;
                }
            }
            CloseDB();
        }

        protected override IEnumerable<byte> GetFreeSlots(NbtList invtag)
        {
            List<byte> emptyslots = new List<byte>(35);
            for (byte i = 0; i < 35; i++)
            {
                emptyslots.Add(i);
            }
            foreach (NbtCompound slot in invtag)
            {
                if (slot["Count"].ByteValue > 0)
                    emptyslots.Remove(slot["Slot"].ByteValue);
            }
            return emptyslots;
        }

        protected override NbtCompound CreateChest(IEnumerable<long> mapids)
        {
            NbtList chestcontents = new NbtList("Items");
            byte slot = 0;
            foreach (var mapid in mapids)
            {
                chestcontents.Add(new NbtCompound
                {
                    new NbtString("Name", "minecraft:map"), // 1.6+ support
                    new NbtShort("id", 358), // 1.5 support
                    new NbtByte("Count", 1),
                    new NbtByte("Slot", slot),
                    new NbtCompound("tag") { new NbtLong("map_uuid", mapid)
                    }
                });
                slot++;
            }
            var chest = new NbtCompound()
            {
                new NbtString("Name", "minecraft:chest"), // 1.6+ support
                new NbtShort("id", 54), // 1.5 support
                new NbtByte("Count", 1),
                new NbtCompound("tag") { chestcontents }
            };
            return chest;
        }

        private static bool UuidString(string input)
        {
            return Regex.Match(input, @"^[0-f]{8}-[0-f]{4}-[0-f]{4}-[0-f]{4}-[0-f]{12}$").Success;
        }
    }

    public class LockBitmap
    {
        Bitmap source = null;
        IntPtr Iptr = IntPtr.Zero;
        BitmapData bitmapData = null;

        public byte[] Pixels { get; set; }
        public int Depth { get; private set; }
        public int Width { get; private set; }
        public int Height { get; private set; }

        public LockBitmap(Bitmap source)
        {
            this.source = source;
        }

        public LockBitmap(int width, int height)
        {
            this.source = new Bitmap(width, height);
        }

        public Bitmap GetImage()
        {
            return source;
        }

        public void LockBits()
        {
            Width = source.Width;
            Height = source.Height;
            int PixelCount = Width * Height;
            Rectangle rect = new Rectangle(0, 0, Width, Height);
            Depth = System.Drawing.Bitmap.GetPixelFormatSize(source.PixelFormat);
            if (Depth != 8 && Depth != 24 && Depth != 32)
            {
                throw new ArgumentException("Only 8, 24 and 32 bpp images are supported.");
            }
            bitmapData = source.LockBits(rect, ImageLockMode.ReadWrite, source.PixelFormat);
            int step = Depth / 8;
            Pixels = new byte[PixelCount * step];
            Iptr = bitmapData.Scan0;
            Marshal.Copy(Iptr, Pixels, 0, Pixels.Length);
        }

        public void UnlockBits()
        {
            Marshal.Copy(Pixels, 0, Iptr, Pixels.Length);
            source.UnlockBits(bitmapData);
        }

        public Color GetPixel(int x, int y)
        {
            int cCount = Depth / 8;
            int i = ((y * Width) + x) * cCount;
            if (i > Pixels.Length - cCount)
                throw new IndexOutOfRangeException();

            if (Depth == 32) // For 32 bpp get Red, Green, Blue and Alpha
            {
                byte b = Pixels[i];
                byte g = Pixels[i + 1];
                byte r = Pixels[i + 2];
                byte a = Pixels[i + 3]; // a
                return Color.FromArgb(a, r, g, b);
            }
            else if (Depth == 24) // For 24 bpp get Red, Green and Blue
            {
                byte b = Pixels[i];
                byte g = Pixels[i + 1];
                byte r = Pixels[i + 2];
                return Color.FromArgb(r, g, b);
            }
            else if (Depth == 8) // For 8 bpp get color value (Red, Green and Blue values are the same)
            {
                byte c = Pixels[i];
                return Color.FromArgb(c, c, c);
            }
            return Color.Empty;
        }

        public void SetPixel(int x, int y, Color color)
        {
            int cCount = Depth / 8;
            int i = ((y * Width) + x) * cCount;

            if (Depth == 32) // For 32 bpp set Red, Green, Blue and Alpha
            {
                Pixels[i] = color.B;
                Pixels[i + 1] = color.G;
                Pixels[i + 2] = color.R;
                Pixels[i + 3] = color.A;
            }
            else if (Depth == 24) // For 24 bpp set Red, Green and Blue
            {
                Pixels[i] = color.B;
                Pixels[i + 1] = color.G;
                Pixels[i + 2] = color.R;
            }
            else if (Depth == 8) // For 8 bpp set color value (Red, Green and Blue values are the same)
            {
                Pixels[i] = color.B;
            }
        }
    }
}<|MERGE_RESOLUTION|>--- conflicted
+++ resolved
@@ -1,4 +1,4 @@
-﻿using fNbt;
+using fNbt;
 using System;
 using System.Collections.Generic;
 using System.Drawing;
@@ -825,21 +825,14 @@
         {
             var maps = new Dictionary<long, Map>();
             OpenDB();
-<<<<<<< HEAD
-            // if anyone has a faster way to find maps, I'd love to know
-            foreach (var pair in (IEnumerable<KeyValuePair<string, byte[]>>)BedrockDB)
-            {
-                if (MapString(pair.Key, out long number))
-=======
             // thank you A Cynodont for help with this section
             const string MapKeyword = "map";
-            var iterator = BedrockDB.CreateIterator(new LevelDB.ReadOptions());
+            var iterator = BedrockDB.CreateIterator();
             iterator.Seek(MapKeyword);
             while (iterator.IsValid())
             {
-                var name = iterator.KeyAsString();
+                var name = iterator.StringKey();
                 if (name.StartsWith(MapKeyword))
->>>>>>> 94ad4342
                 {
                     if (MapString(name, out long number))
                     {
@@ -854,6 +847,7 @@
                 else
                     break;
             }
+            iterator.Dispose();
             CloseDB();
             return maps;
         }
